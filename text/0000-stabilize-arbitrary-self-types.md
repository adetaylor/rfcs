- Feature Name: Arbitrary Self Types 2.0
- Start Date: 2023-05-04
- RFC PR: [rust-lang/rfcs#0000](https://github.com/rust-lang/rfcs/pull/0000)
- Rust Issue: [rust-lang/rust#0000](https://github.com/rust-lang/rust/issues/0000)

# Summary
[summary]: #summary

Allow types that implement the new `trait Receiver<Target=Self>` to be the receiver of a method.

# Motivation
[motivation]: #motivation

Today, methods can only be received by value, by reference, or by one of a few blessed smart pointer types from `core`, `alloc` and `std` (`Arc<Self>`, `Box<Self>`, `Pin<P>` and `Rc<Self>`).

It's been assumed that this will eventually be generalized to support any smart pointer, such as an `CustomPtr<Self>`. Since late 2017, it has been available on nightly under the `arbitrary_self_types` feature for types that implement `Deref<Target=Self>` and for raw pointers.

One use-case is cross-language interop (JavaScript, Python, C++), where other languages' references can’t guarantee the aliasing and exclusivity semantics required of a Rust reference. For example, the C++ `this` pointer can't be practically or safely represented as a Rust reference because C++ may retain other pointers to the data and it might mutate at any time. Yet, calling C++ methods intrinsically requires a `this` reference.

Another case is when the existence of a reference is, itself, semantically important — for example, reference counting, or if relayout of a UI should occur each time a mutable reference ceases to exist. In these cases it's not OK to allow a regular Rust reference to exist, and yet sometimes we still want to be able to call methods on a reference-like thing.

In theory, users can define their own smart pointers. In practice, they're second-class citizens compared to the smart pointers in Rust's standard library. User-defined smart pointers to `T` can accept method calls only if the receiver (`self`) type is `&T` or `&mut T`, which isn't acceptable when we can't safely create native Rust references to a `T`.

This RFC proposes to loosen this restriction to allow custom smart pointer types to be accepted as a `self` type just like for the standard library types.

See also [this blog post](https://medium.com/@adetaylor/the-case-for-stabilizing-arbitrary-self-types-b07bab22bb45), especially for a list of more specific use-cases.

# Guide-level explanation
[guide-level-explanation]: #guide-level-explanation

When declaring a method, users can declare the type of the `self` receiver to be any type `T` where `T: Receiver<Target = Self>` or `Self`.

The `Receiver` trait is simple and only requires to specify the `Target` type to be resolved to:

```rust
trait Receiver {
    type Target: ?Sized;
}
```

The `Receiver` trait is already implemented for a few types from the standard, i.e.
- smart pointers: `Rc<Self>`, `Arc<Self>`, `Box<Self>`, and `Pin<Ptr<Self>>`
- references: `&Self` and `&mut Self`
- pointers: `*const Self` and `*mut Self`

Shorthand exists for references, so that `self` with no ascription is of type `Self`, `&self` is of type `&Self` and `&mut self` is of type `&mut Self`.

All of the following self types are valid:

```rust
impl Foo {
    fn by_value(self /* self: Self */);
    fn by_ref(&self /* self: &Self */);
    fn by_ref_mut(&mut self /* self: &mut Self */);
    fn by_ptr(*const Self);
    fn by_mut_ptr(*mut Self);
    fn by_box(self: Box<Self>);
    fn by_rc(self: Rc<Self>);
    fn by_custom_ptr(self: CustomPtr<Self>);
}

struct CustomPtr<T>(*const T);

impl<T> Receiver for CustomPtr<T> {
    type Target = T;
}
```

## Recursive arbitrary receivers

Receivers are recursive and therefore allowed to be nested. If type `T` implements `Receiver<Target=U>`, and type `U` implements `Receiver<Target=Self>`, `T` is a valid receiver (and so on outward).

For example, this self type is valid:

```rust
impl MyType {
     fn by_box_to_rc(self: Box<Rc<Self>>) { ... }
}
```

# Reference-level explanation
[reference-level-explanation]: #reference-level-explanation

## `core` libs changes

The `Receiver` trait is made public (removing its `#[doc(hidden)])` attribute), exposing it under `core::ops`. It gains a `Target` associated type.

This trait marks types that can be used as receivers other than the `Self` type of an impl or trait definition.

```rust
pub trait Receiver {
    type Target: ?Sized;
}
```

A blanket implementation is provided for any type that implements `Deref`:

```rust
impl<P: ?Sized, T: ?Sized> Receiver for P
where
    P: Deref<Target = T>,
{
    type Target = T;
}
```

(See [alternatives](#no-blanket-implementation) for discussion of the tradeoffs here.)

The existing Rust [reference section for method calls describes the algorithm for assembling method call candidates](https://doc.rust-lang.org/reference/expressions/method-call-expr.html). This algorithm changes in two ways in this RFC, both in the step of the algorithm which involves dereferencing. A "dereference" operation in this context may be using Rust's built-in dereference support, or it may be using the `Deref` trait.

1. Built-in dereferencing now allows stepping from `*const T` and `*mut T` to `T`, as well as from `&T` and `&mut T` to `T`.
2. Dereferencing via the `Deref` trait no longer uses that trait, but instead the `Receiver` trait.

Because a blanket implementation is provided for users of the `Deref` trait, the net behavior is similar. But this provides the opportunity for types which can't implement `Deref` to support method calls.

Dereferencing a raw pointer usually needs `unsafe` (for good reason!) but in this case, no actual dereferencing occurs. This is used only to determine a list of method candidates; no memory access is performed and thus no `unsafe` is needed.

## Object safety

Receivers are object safe if they implement the (unstable) `core::ops::DispatchFromDyn` trait.

As not all receivers might want to permit object safety or are unable to support it, object safety should remain being encoded in a different trait than the here proposed `Receiver` trait, likely `DispatchFromDyn`.

This RFC does not propose any changes to `DispatchFromDyn`. Since `DispatchFromDyn` is unstable at the moment, object-safe receivers might be delayed until `DispatchFromDyn` is stabilized. `Receiver` is not blocked on further `DispatchFromDyn` work, since non-object-safe receivers already cover a big chunk of the use-cases.

## Lifetime elision

As discussed in the [motivation](#motivation), this new facility is most likely to be used in cases where a standard reference can't normally be used. But the self type might wrap a standard Rust reference, and thus might be parameterized by a lifetime.

Lifetime elision works in the expected fashion:

```rust
struct SmartPtr<'a, T: ?Sized>(&'a T);

impl<'a, T: ?Sized> Receiver for SmartPtr<'a, T> {
    type Target = T;
}

struct MyType;

impl MyType {
    fn m(self: SmartPtr<Self>) {}
    fn n(self: SmartPtr<'_, Self>) {}
    fn o<'a>(self: SmartPtr<'a, Self>) {}
}
```

## Diagnostics

The existing branches in the compiler for "arbitrary self types" already emit excellent diagnostics. We will largely re-use them, with the following improvements:

- In the case where a self type is invalid where it doesn't implement `Receiver`, the existing excellent error message will be updated.
- An easy mistake is to implement `Receiver` for `P<T>` without specifying that `T: ?Sized`. `P<Self>` then only works as a `self` parameter in traits `where Self: Sized`, an unusual stipulation. It's not obvious that `Sized`ness is the problem here, so we will identify this case specifically and produce an error giving that hint.
- There are certain types which feel like they "should" implement `Receiver` but do not: `*const T`, `*mut T`, `Weak` or `NotNull`. If these are encountered as a self type, we should produce a specific diagnostic explaining that they do not implement `Receiver` and suggesting that they could be wrapped in a newtype wrapper if method calls are important. This will require `Weak` and `NonNull` be marked as lang items so that the compiler is aware of the special nature of these types. (The authors of this RFC feel that these extra lang-items _are_ worthwhile to produce these improved diagnostics - if the reader disagrees, please let us know.)
- Under some circumstances, the compiler identifies method candidates but then discovers that the self type doesn't match. This results currently in a simple "mismatched types" error; we can provide a more specific error message here. The only known case is where a method is generic over `Receiver`, and the caller explicitly specifies the wrong type:
    ```rust
    #![feature(receiver_trait)]

    use std::ops::Receiver;

    struct SmartPtr<'a, T: ?Sized>(&'a T);

    impl<'a, T: ?Sized> Receiver for SmartPtr<'a, T> {
        type Target = T;
    }

    struct Foo(u32);
    impl Foo {
        fn a<R: Receiver<Target=Self>>(self: R) { }
    }

<<<<<<< HEAD
fn main() {
    let foo = Foo(1);
    let smart_ptr = SmartPtr(&foo);
    smart_ptr.a(); // this compiles
    smart_ptr.a::<&Foo>(); // this fails to compile
}
```
- If a method `m` is generic over `R: Receiver<Target=T>` (or, perhaps more commonly, `R: Deref<Target=T>`) and `self: R`, then someone calls it with `object_by_value.m()`, it won't work because Rust doesn't know to use `&object_by_value`, and the message `the trait bound Foo: 'Receiver/Deref' is not satisfied` is generated. While correct, this may be surprising because users expect to be able to use `object_by_value.m2()` where `fn m2(&self)`. The resulting error message already suggests that the user create a reference in order to match the `Receiver` trait, so this seems sufficient already.
=======
    fn main() {
        let foo = Foo(1);
        let smart_ptr = SmartPtr(&foo);
        smart_ptr.a::<&Foo>(); // currently results in "mismatched types"; we can probably do better
    }
    ```
- If a method `m` is generic over `R: Receiver<Target=T>` (or, perhaps more commonly, `R: Deref<Target=T>`) and `self: R`, then someone calls it with `object_by_value.m()`, it won't work because Rust doesn't know to use `&object_by_value`, and the message `the trait bound Foo: 'Receiver/Deref' is not satisfied` is generated. While correct, this may be surprising because users expect to be able to use `object_by_value.m2()` where `fn m2(&self)`. The resulting error message already suggests that the user create a reference in order to match the `Receiver` trait, so this may be sufficient already, but we may add an additional note here.
>>>>>>> 6e124f15

# Drawbacks
[drawbacks]: #drawbacks

Why should we *not* do this?

- Deref coercions can already be confusing and unexpected. `Deref` becomes more powerful and significant if it allows method calls.
- Custom smart pointers are a niche use case (but they're very important for cross-language interoperability.)

## Method shadowing
[method-shadowing]: #method-shadowing

For a smart pointer `P<T>`, a method call `p.m()` might call a method on the smart pointer type itself (`P::m`), or, if the smart pointer implements `Deref<Target=T>`, it might already call `T::m`. This already gives the possibility that `T::m` would be shadowed by `P::m`.

Current Rust standard library smart pointers are designed with this shadowing behavior in mind:

* `Box`, `Pin`, `Rc` and `Arc` already heavily use associated functions rather than methods
* Where they use methods, it's often with the intention of shadowing a method in the inner type (e.g. `Arc::clone`)

These method shadowing risks are effectively the same for `Deref` and `Receiver`. This RFC does not make things worse (it just adds additional flexibility to the `self` parameter type for `T::m`). However it does mean that the `Receiver` trait cannot be added to smart pointer types which were not designed with these concerns in mind.

# Rationale and alternatives
[rationale-and-alternatives]: #rationale-and-alternatives

As this feature has been cooking since 2017, many alternative implementations have been discussed.

## Deref-based
[deref-based]: #deref-based

Unstable Rust contains an implementation of arbitrary self types based around the `Deref` trait.

However, if it's OK to create a reference `&T`, you _probably don't need this feature_. You can probably simply use `&self` as your receiver type.

This feature is fundamentally aimed at smart pointer types `P<T>` where it's not safe to create a reference `&T`. As discussed in the rationale, that's most commonly because of semantic differences to pointers in other languages, but it might be because references have special meaning or behavior in some pure Rust domain. Either way, it's not OK to create a Rust reference `&T` or `&mut T`, yet we may want to allow methods to be called on some reference-like thing.

For this reason, implementing `Deref::deref` is problematic for nearly everyone who wants to use arbitrary self types.

If you're implementing a smart pointer `P<T>` yet you can't allow a reference `&T` to exist, any option for implementing `Deref::deref` has drawbacks:

* Specify `Deref::Target=T` and panic in `Deref::deref`. Not good.
* Specify `Deref::Target=*const T`. This works with the current arbitrary self types feature, but is only possible if your smart pointer type contains a `*const T` which you can reference - this isn't the case for (for instance) weak pointers or types containing `NonNull`.

## No blanket implementation for `Deref`
[no-blanket-implementation]: #no-blanket-implementation

The other major approach previously discussed is to have a `Receiver` trait, as proposed in this RFC, but without a blanket implementation for `T: Deref`. Possible advantages:

* It seems more in keeping with Rust norms where types can be in full control of the traits they implement
* It would allow a type to decide that it wants to be dereferencable, without allowing method calls on the inner type
* It would allow a type to specify a different `Target` for `Deref` vs `Receiver`.

However, this increased flexibility comes at a cost: user confusion. In particular, a different specification of `Target` for these two traits would sometimes lead the compiler to explore radically different chains of types when determining the candidates for dereferencing and method calls.

It's easy to imagine cases where this would be confusing for users. Imagine a type `A` dereferences to `B` yet allows method calls only on `C` (or perhaps more confusingly, allows method calls only on `Pin<&mut B>`).

It's hard to imagine a use-case for this which wouldn't be confusing for users of the type. Unless such a use-case presents itself, the authors of theis RFC believe we should intentionally constrain flexibility in this way in order to provide less surprising behavior for consumers of a type. In other words, implementing `Receiver` for `T: Deref` seems a powerful move to reduce user confusion.

Moreover, the blanket implementation constrains this RFC to be only a small delta from the existing unstable "arbitrary self types" mechanism, which is based around `Deref` and has proven to be useful. Separating `Receiver` behavior from `Deref` is a more substantial and riskier evolution to the Rust language.

(A further suggestion had been to provide separate `Receiver` and `Deref` traits yet have the method resolution logic explore both. This seems to offer no advantages over the blanket implementation, and gives a worst-case O(n*m) number of method candidates).

## Generic parameter

Change the trait definition to have a generic parameter instead of an associated type. There might be permutations here which could allow a single smart pointer type to dispatch method calls to multiple possible receivers - but this would add complexity, no known use case exists, and it might cause worst-case O(n^2) performance on method lookup.

## Do not enable for pointers

It would be possible to respect the `Receiver` trait without allowing dispatch onto raw pointers - they are essentially independent changes to the candidate deduction algorithm.

We don't want to encourage the use of raw pointers, and would prefer rather that raw pointers are wrapped in a custom smart pointer that encodes and documents the invariants. So, there's an argument not to stabilize the raw pointer support.

However, the current unstable `arbitrary_self_types` feature provides support for raw pointer receivers, and with years of experience no major concerns have been spotted. We would prefer not to deviate from the existing support more than necessary. Moreover, we are led to believe that raw pointer receivers are quite important for the future of safe Rust, because stacked borrows makes it illegal to materialize references in many positions, and there are a lot of operations (like going from a raw pointer to a raw pointer to a field) where users don't need to or want to do that. We think the utility of including raw pointer receivers outweighs the risks of tempting people to over-use raw pointers.

## Enable dispatch for pointers and references by implementing the `Receiver` trait

This RFC proposes to change the candidate production logic to explicitly look for pointers alongside references in its current search algorithm.

An alternative would be for both pointers and references themselves to implement the `Receiver` trait. TODO - we should explore this.

One risk here is that this is a compatibility break for Rust environments (including compiler tests) which do not bring in the `core` library, since previously working method dispatch on references would now no longer be possible.

## Implement for `Weak` and `NonNull`

`Weak<T>` and `NonNull<T>` were not supported by the prior unstable arbitrary self types support, but they share the property that it may be desirable to implement method calls to `T` using them as self types. Unfortunately they also share the property that these types have many Rust methods using `self`, `&self` or `&mut self`. If we added to the set of Rust methods in future, we'd [shadow any such method calls](#method-shadowing). We can't implement `Receiver` for these types unless we come up with a policy that all subsequent additions to these types would instead be associated functions. That would make the future APIs for these types a confusing mismash of methods and associated functions, and the extra user complexity doesn't seem merited.

## Not do it

As always there is the option to not do this. But this feature already kind of half-exists (we are talking about `Box`, `Pin` etc.) and it makes a lot of sense to also take the last step and therefore enable non-libstd types to be used as self types.

There is the option of using traits to fill a similar role, e.g.

```rust
trait CppRef {
    type Pointee;
    fn read(&self) -> *const Self::Pointee;
    fn write(&mut self, value: *const Self::Pointee);
}

// --------------------------------------------------------

struct ConcreteCppRef<T>(T);

impl<T> CppRef for ConcreteCppRef<T> {
    type Pointee = T;

    fn read(&self) -> *const Self::Pointee {
        todo!()
    }

    fn write(&mut self, _value: *const Self::Pointee) {
        todo!()
    }
}

// --------------------------------------------------------

struct SomeCppType;

impl ConcreteCppRef<SomeCppType> {
    fn m(&self) {
        todo!()
    }
}

trait Tr {
    type RustType;

    fn tm(self)
    where
        Self: CppRef<Pointee = Self::RustType>;
}

impl Tr for ConcreteCppRef<SomeCppType> {
    type RustType = SomeCppType;
    fn tm(self) {}
}

fn main() {
    let a = ConcreteCppRef(SomeCppType);
    a.m();
    a.tm();
}
```

This successfully allows method calls to `m()` and even `tm()` without a reference to a `SomeCppType` ever existing. However, due to the orphan rule, this forces every crate to have its own equivalent of `ConcreteCppRef`. This workaround has been used by some C++ interop tools, but use across multiple crates requires many generic parameters (`impl CppPtr<Pointee=SomeCppType>`).

## Always use `unsafe` when interacting with other languages

One main motivation here is cross-language interoperability. As noted in the rationale, C++ references can't be _safely_ represented by Rust references. Some would say that all C++ interop is intrinsically unsafe and that `unsafe` blocks are required. But that doesn't solve the problem - an `unsafe` block requires a human to assert preconditions are met, e.g. that there are no other C++ pointers to the same data. But those preconditions are almost never true, because other languages don't have those rules. This means that a C++ reference can never be a Rust reference, because neither human nor computer can promise things that aren't true.

Only in the very simplest interop scenarios can we claim that a human could audit all the C++ code to eliminate the risk of other pointers exisitng. In complex projects, that's not possible.

However, a C++ reference _can_ be passed through Rust safely as an opaque token such that method calls can be performed on it. Those method calls actually happen back in the C++ domain where aliasing and concurrent modification are "fine".

For instance,

```rust
struct CppRef<T>;

fn main() {
    let some_cpp_reference: CppRef<_> = CallSomeCppFunctionToGetAReference();
    // There may be other C++ references to the referent, with concurrent
    // modification, so some_cpp_reference can't be a &T
    // But we still want to be able to do this
    some_cpp_reference.SomeCppMethod(); // executes in C++. Data is not
        // dereferenced at all in Rust.
}
```

# Prior art
[prior-art]: #prior-art

A previous PR based on the `Deref` alternative has been proposed before https://github.com/rust-lang/rfcs/pull/2362 and was postponed with the expectation that the lang team would [get back to `arbitrary_self_types` eventually](https://github.com/rust-lang/rfcs/pull/2362#issuecomment-527306157).

# Feature gates

This RFC is in an unusual position regarding feature gates. There are two existing gates:

- `arbitrary_self_types` enables, roughly, the _semantics_ we're proposing, albeit [in a different way](#deref-based). It has been used by various projects.
- `receiver_trait` enables the specific trait we propose to use, albeit without the `Target` associated type. It has only been used within the Rust standard library, as far as we know.

Although we presumably have no obligation to maintain compatibility for users of the unstable `arbitrary_self_types` feature, we should consider the least disruptive way to stabilize this feature.

Options are:

* Use the `arbitrary_self_types` feature gate until we stabilize this. Remove the `receiver_trait` feature gate immediately. Later, stabilize this and remove `arbitrary_self_types` too.
* Use the `receiver_trait` feature gate until we stabilize this. Remove the `arbitrary_self_types` feature gate immediately. Later, stabilize this and remove `receiver_trait` too.
* Invent a new feature gate.
* Immediately stabilize this without any feature gate, and remove both `arbitrary_self_types` and `receiver_trait`

This RFC proposes the first course of action, since `arbitrary_self_types` is used externally and we think all currently use-cases should continue to work.

We propose that this feature be available behind the `arbitrary_self_types` feature gate for two releases, prior to being fully stabilized. That should give time for any problems with our `Receiver`-based implementation to be reported.

# Future possibilities
[future-possibilities]: #future-possibilities

This RFC is an example of replacing special casing aka. compiler magic with clear and transparent definitions. We believe this is a good thing and should be done whenever possible.<|MERGE_RESOLUTION|>--- conflicted
+++ resolved
@@ -169,24 +169,14 @@
         fn a<R: Receiver<Target=Self>>(self: R) { }
     }
 
-<<<<<<< HEAD
 fn main() {
     let foo = Foo(1);
     let smart_ptr = SmartPtr(&foo);
     smart_ptr.a(); // this compiles
-    smart_ptr.a::<&Foo>(); // this fails to compile
-}
-```
-- If a method `m` is generic over `R: Receiver<Target=T>` (or, perhaps more commonly, `R: Deref<Target=T>`) and `self: R`, then someone calls it with `object_by_value.m()`, it won't work because Rust doesn't know to use `&object_by_value`, and the message `the trait bound Foo: 'Receiver/Deref' is not satisfied` is generated. While correct, this may be surprising because users expect to be able to use `object_by_value.m2()` where `fn m2(&self)`. The resulting error message already suggests that the user create a reference in order to match the `Receiver` trait, so this seems sufficient already.
-=======
-    fn main() {
-        let foo = Foo(1);
-        let smart_ptr = SmartPtr(&foo);
-        smart_ptr.a::<&Foo>(); // currently results in "mismatched types"; we can probably do better
-    }
-    ```
+    smart_ptr.a::<&Foo>(); // currently results in "mismatched types"; we can probably do better
+}
+```
 - If a method `m` is generic over `R: Receiver<Target=T>` (or, perhaps more commonly, `R: Deref<Target=T>`) and `self: R`, then someone calls it with `object_by_value.m()`, it won't work because Rust doesn't know to use `&object_by_value`, and the message `the trait bound Foo: 'Receiver/Deref' is not satisfied` is generated. While correct, this may be surprising because users expect to be able to use `object_by_value.m2()` where `fn m2(&self)`. The resulting error message already suggests that the user create a reference in order to match the `Receiver` trait, so this may be sufficient already, but we may add an additional note here.
->>>>>>> 6e124f15
 
 # Drawbacks
 [drawbacks]: #drawbacks
