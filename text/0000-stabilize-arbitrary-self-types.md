--- conflicted
+++ resolved
@@ -39,13 +39,8 @@
 }
 ```
 
-<<<<<<< HEAD
-It is unsafe because implementers need to guarantee that the type is ABI-compatible with a fat pointer.
-
-The `Receiver` trait will be implemented for a few types from the standard, i.e.
-=======
+
 The `Receiver` trait is already implemented for a few types from the standard, i.e.
->>>>>>> 2ab5618f
 - smart pointer: `Arc<Self>`, `Box<Self>`, `Pin<Self>` and `Rc<Self>`
 - references: `&Self` and `&mut Self`
 - raw pointer: `*const Self` and `*mut Self`
